from mimicplay.scripts.aloha_process.simarUtils import cam_frame_to_cam_pixels, draw_dot_on_frame, general_unnorm, miniviewer, nds, EXTRINSICS, WIDE_LENS_ROBOT_LEFT_K, ee_pose_to_cam_frame, AlohaFK
import torchvision
import numpy as np
import torch
import os
from mimicplay.algo.act import ACT
CURR_EXTRINSICS = EXTRINSICS["humanoidApr16"]

<<<<<<< HEAD

def evaluate_high_level_policy(model, data_loader, video_dir, max_samples=None):
=======
def evaluate_high_level_policy(model, data_loader, video_dir, type=None):
>>>>>>> 0758f10f
    """
    Evaluate high level trajectory prediciton policy.
    model: model loaded from checkpoint
    data_loader: validation data loader
    goal_distance: number of steps forward to predict
    video_path: path to save rendered video
    acton_type: "xyz" or "joints"
    max_samples: maximum number of samples to evaluate
    """

    vid_dir_count = 0
    newvideo_dir = video_dir
    while os.path.isdir(newvideo_dir):
        newvideo_dir = os.path.join(video_dir, f"eval_{vid_dir_count}")
        vid_dir_count += 1
    video_dir = newvideo_dir
    if not os.path.isdir(video_dir):
        os.mkdir(video_dir)
    
    metrics = {
        "paired_mse": [], # for each trajectory compute MSE((gt_t, gt_t+1), (pred_t, pred_t+1))
        "final_mse": [], # for each trajectory compute MSE(gt_t+T, pred_t+T)
    }
    #Internal realsense numbers
    intrinsics = WIDE_LENS_ROBOT_LEFT_K

    model.set_eval()

    count = 0
    vids_written = 0

    T = 700
    video = torch.zeros((T, 480, 640, 3))

    GOAL_COND = model.global_config.train.goal_mode

    aloha_fk = AlohaFK()

    for i, data in enumerate(data_loader):
        B = data["obs"]["front_img_1"].shape[0]
        if max_samples is not None and i * B > max_samples:
            break
        # import matplotlib.pyplot as plt
        # save_image(data["obs"]["front_img_1"][0, 0].numpy(), "/coc/flash9/skareer6/Projects/EgoPlay/EgoPlay/mimicplay/debug/image{i}.png")

        # save data["obs"]["front_img_1"][0, 0] which has type uint8 to file
        input_batch = model.process_batch_for_training(data)
        input_batch = model.postprocess_batch_for_training(input_batch, obs_normalization_stats=None) # TODO: look into obs norm
        if GOAL_COND and "ee_pose" in input_batch["goal_obs"]:
            del input_batch["goal_obs"]["ee_pose"]
<<<<<<< HEAD
        # del input_batch["actions"]
=======
        if "actions" in input_batch:
            del input_batch["actions"]
>>>>>>> 0758f10f
        info = model.forward_eval(input_batch)

        print(i)
        for b in range(B):
            im = data["obs"]["front_img_1"][b, 0].numpy()
            if isinstance(model, ACT):
                pred_values = info["actions"][b].cpu().numpy()
                actions = input_batch["actions"][b].cpu().numpy()
            else:
                pred_values = info.mean[b].view((10,3)).cpu().numpy()
                actions = input_batch["actions"][b].view((10, 3)).cpu().numpy()

            if model.ac_key == "actions_joints":
                pred_values_drawable, actions_drawable = aloha_fk.fk(pred_values[:, :6]), aloha_fk.fk(actions[:, :6])
                pred_values_drawable, actions_drawable = ee_pose_to_cam_frame(pred_values_drawable, CURR_EXTRINSICS), ee_pose_to_cam_frame(actions_drawable, CURR_EXTRINSICS)
            else:
                pred_values_drawable, actions_drawable = pred_values, actions
            
            pred_values_drawable = cam_frame_to_cam_pixels(pred_values_drawable, intrinsics)
            actions_drawable = cam_frame_to_cam_pixels(actions_drawable, intrinsics)
            frame = draw_dot_on_frame(im, pred_values_drawable, show=False, palette="Purples")
            frame = draw_dot_on_frame(frame, actions_drawable, show=False, palette="Greens")

            add_metrics(metrics, actions, pred_values)

            if GOAL_COND:
                goal_frame = data["goal_obs"]["front_img_1"][b, 0].numpy()
                frame = miniviewer(frame, goal_frame)


            if count == T:
                if video_dir is not None:
                    torchvision.io.write_video(os.path.join(video_dir, f"{type}_{vids_written}.mp4"), video[1:count], fps=30)
                # exit()
                count = 0
                vids_written += 1
                video = torch.zeros((T, 480, 640, 3))
            video[count] = torch.from_numpy(frame)

            count += 1
    
    torchvision.io.write_video(os.path.join(video_dir, f"{type}_{vids_written}.mp4"), video[1:count], fps=30)
    # summarize metrics
    summary_metrics = {}
    for key in metrics:
        concat = np.stack(metrics[key], axis=0)
        mean_stat = np.mean(concat, axis=0)
        print(f"{key}: {mean_stat}")

        summary_metrics[key] = mean_stat

<<<<<<< HEAD
    if model.ac_key == "actions_joints":
        to_return = {
            "paired_mse_avg": np.mean(summary_metrics["paired_mse"]),
            "final_mse_avg": np.mean(summary_metrics["final_mse"]),
        }
    else:
        to_return = {
            "paired_mse x": summary_metrics["paired_mse"][0],
            "paired_mse y": summary_metrics["paired_mse"][1],
            "paired_mse z": summary_metrics["paired_mse"][2],
            "paired_mse_avg": np.mean(summary_metrics["paired_mse"]),
            "final_mse x": summary_metrics["final_mse"][0],
            "final_mse y": summary_metrics["final_mse"][1],
            "final_mse z": summary_metrics["final_mse"][2],
            "final_mse_avg": np.mean(summary_metrics["final_mse"]),
        }
        
=======
    to_return = {
        f"{type}_paired_mse x": summary_metrics["paired_mse"][0],
        f"{type}_paired_mse y": summary_metrics["paired_mse"][1],
        f"{type}_paired_mse z": summary_metrics["paired_mse"][2],
        f"{type}_paired_mse avg": np.mean(summary_metrics["paired_mse"]),
        f"{type}_final_mse x": summary_metrics["final_mse"][0],
        f"{type}_final_mse y": summary_metrics["final_mse"][1],
        f"{type}_final_mse z": summary_metrics["final_mse"][2],
        f"{type}_final_mse avg": np.mean(summary_metrics["final_mse"]),
    }
    
>>>>>>> 0758f10f
    return to_return

def add_metrics(metrics, actions, pred_values):
    """
    metrics: {"paired_mse": [], "final_mse": []}
    actions: (10, 3) array of ground truth actions
    pred_values: (10, 3) array of predicted values
    """
    paired_mse = np.mean(np.square((pred_values - actions)*100), axis=0)
    final_mse = np.square((pred_values[-1] - actions[-1])*100)
    metrics["paired_mse"].append(paired_mse)
    metrics["final_mse"].append(final_mse)

    return metrics<|MERGE_RESOLUTION|>--- conflicted
+++ resolved
@@ -6,12 +6,7 @@
 from mimicplay.algo.act import ACT
 CURR_EXTRINSICS = EXTRINSICS["humanoidApr16"]
 
-<<<<<<< HEAD
-
-def evaluate_high_level_policy(model, data_loader, video_dir, max_samples=None):
-=======
-def evaluate_high_level_policy(model, data_loader, video_dir, type=None):
->>>>>>> 0758f10f
+def evaluate_high_level_policy(model, data_loader, video_dir, max_samples=None, type=None):
     """
     Evaluate high level trajectory prediciton policy.
     model: model loaded from checkpoint
@@ -62,12 +57,10 @@
         input_batch = model.postprocess_batch_for_training(input_batch, obs_normalization_stats=None) # TODO: look into obs norm
         if GOAL_COND and "ee_pose" in input_batch["goal_obs"]:
             del input_batch["goal_obs"]["ee_pose"]
-<<<<<<< HEAD
-        # del input_batch["actions"]
-=======
+
         if "actions" in input_batch:
             del input_batch["actions"]
->>>>>>> 0758f10f
+
         info = model.forward_eval(input_batch)
 
         print(i)
@@ -119,37 +112,23 @@
 
         summary_metrics[key] = mean_stat
 
-<<<<<<< HEAD
     if model.ac_key == "actions_joints":
         to_return = {
-            "paired_mse_avg": np.mean(summary_metrics["paired_mse"]),
-            "final_mse_avg": np.mean(summary_metrics["final_mse"]),
+            f"{type}_paired_mse_avg": np.mean(summary_metrics["paired_mse"]),
+            f"{type}_final_mse_avg": np.mean(summary_metrics["final_mse"]),
         }
     else:
         to_return = {
-            "paired_mse x": summary_metrics["paired_mse"][0],
-            "paired_mse y": summary_metrics["paired_mse"][1],
-            "paired_mse z": summary_metrics["paired_mse"][2],
-            "paired_mse_avg": np.mean(summary_metrics["paired_mse"]),
-            "final_mse x": summary_metrics["final_mse"][0],
-            "final_mse y": summary_metrics["final_mse"][1],
-            "final_mse z": summary_metrics["final_mse"][2],
-            "final_mse_avg": np.mean(summary_metrics["final_mse"]),
+            f"{type}_paired_mse x": summary_metrics["paired_mse"][0],
+            f"{type}_paired_mse y": summary_metrics["paired_mse"][1],
+            f"{type}_paired_mse z": summary_metrics["paired_mse"][2],
+            f"{type}_paired_mse_avg": np.mean(summary_metrics["paired_mse"]),
+            f"{type}_final_mse x": summary_metrics["final_mse"][0],
+            f"{type}_final_mse y": summary_metrics["final_mse"][1],
+            f"{type}_final_mse z": summary_metrics["final_mse"][2],
+            f"{type}_final_mse_avg": np.mean(summary_metrics["final_mse"]),
         }
         
-=======
-    to_return = {
-        f"{type}_paired_mse x": summary_metrics["paired_mse"][0],
-        f"{type}_paired_mse y": summary_metrics["paired_mse"][1],
-        f"{type}_paired_mse z": summary_metrics["paired_mse"][2],
-        f"{type}_paired_mse avg": np.mean(summary_metrics["paired_mse"]),
-        f"{type}_final_mse x": summary_metrics["final_mse"][0],
-        f"{type}_final_mse y": summary_metrics["final_mse"][1],
-        f"{type}_final_mse z": summary_metrics["final_mse"][2],
-        f"{type}_final_mse avg": np.mean(summary_metrics["final_mse"]),
-    }
-    
->>>>>>> 0758f10f
     return to_return
 
 def add_metrics(metrics, actions, pred_values):
