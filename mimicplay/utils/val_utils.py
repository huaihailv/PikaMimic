from mimicplay.scripts.aloha_process.simarUtils import cam_frame_to_cam_pixels, draw_dot_on_frame, general_unnorm, miniviewer, nds, EXTRINSICS, WIDE_LENS_ROBOT_LEFT_K
import torchvision
import numpy as np
import torch
import os

def evaluate_high_level_policy(model, data_loader, video_dir, type=None):
    """
    Evaluate high level trajectory prediciton policy.
    model: model loaded from checkpoint
    data_loader: validation data loader
    goal_distance: number of steps forward to predict
    video_path: path to save rendered video
    """

    vid_dir_count = 0
    newvideo_dir = video_dir
    while os.path.isdir(newvideo_dir):
        newvideo_dir = os.path.join(video_dir, f"eval_{vid_dir_count}")
        vid_dir_count += 1
    video_dir = newvideo_dir
    if not os.path.isdir(video_dir):
        os.mkdir(video_dir)
    
    metrics = {
        "paired_mse": [], # for each trajectory compute MSE((gt_t, gt_t+1), (pred_t, pred_t+1))
        "final_mse": [], # for each trajectory compute MSE(gt_t+T, pred_t+T)
    }
    #Internal realsense numbers
    intrinsics = WIDE_LENS_ROBOT_LEFT_K

    model.set_eval()

    count = 0
    vids_written = 0
<<<<<<< HEAD

=======
>>>>>>> 81f94b2e
    T = 700
    video = torch.zeros((T, 480, 640, 3))

    GOAL_COND = model.global_config.train.goal_mode

    for i, data in enumerate(data_loader):
        # import matplotlib.pyplot as plt
        # save_image(data["obs"]["front_img_1"][0, 0].numpy(), "/coc/flash9/skareer6/Projects/EgoPlay/EgoPlay/mimicplay/debug/image{i}.png")

        # save data["obs"]["front_img_1"][0, 0] which has type uint8 to file
        input_batch = model.process_batch_for_training(data)
        input_batch = model.postprocess_batch_for_training(input_batch, obs_normalization_stats=None) # TODO: look into obs norm
        if GOAL_COND and "ee_pose" in input_batch["goal_obs"]:
            del input_batch["goal_obs"]["ee_pose"]
        if "actions" in input_batch:
            del input_batch["actions"]
        info = model.forward_eval(input_batch)

        print(i)
        for b in range(data["obs"]["front_img_1"].shape[0]):
            im = data["obs"]["front_img_1"][b, 0].numpy()
            
            pred_values = np.ones((10, 3))
            for t in range(10):
                means = info.mean[b, t*3:3*(t+1)].cpu().numpy()
                # means = general_unnorm(means, -110.509903, 624.081421, -1, 1)
                # means[0] = general_unnorm(means[0], mins[0], maxs[0], -1, 1)
                # means[1] = general_unnorm(means[1], mins[1], maxs[1], -1, 1)
                # means[2] = general_unnorm(means[2], mins[2], maxs[2], -1, 1)
                px_val = cam_frame_to_cam_pixels(means[None, :], intrinsics)
                pred_values[t] = px_val

            frame = draw_dot_on_frame(im, pred_values, show=False, palette="Purples")

            actions = data["actions"][b, 0].view((10, 3))
            # actions[:, 0] = general_unnorm(actions[:, 0], mins[0], maxs[0], -1, 1)
            # actions[:, 1] = general_unnorm(actions[:, 1], mins[1], maxs[1], -1, 1)
            # actions[:, 2] = general_unnorm(actions[:, 2], mins[2], maxs[2], -1, 1)
            actions = actions.cpu().numpy()
            add_metrics(metrics, actions, info.mean[b].view((10,3)).cpu().numpy())
            for t in range(10):
                actions[t] = cam_frame_to_cam_pixels(actions[t][None, :], intrinsics)

            frame = draw_dot_on_frame(frame, actions, show=False, palette="Greens")

            if GOAL_COND:
                goal_frame = data["goal_obs"]["front_img_1"][b, 0].numpy()
                frame = miniviewer(frame, goal_frame)
<<<<<<< HEAD
            #import cv2
            #cv2.imwrite(f"/nethome/pmathur39/flash/EgoPlay/mimicplay/image{count}.png", frame)
=======
>>>>>>> 81f94b2e

            if count == T:
                if video_dir is not None:
                    torchvision.io.write_video(os.path.join(video_dir, f"{type}_{vids_written}.mp4"), video[1:count], fps=30)
                # exit()
                count = 0
                vids_written += 1
                video = torch.zeros((T, 480, 640, 3))
            video[count] = torch.from_numpy(frame)

            count += 1
    
    torchvision.io.write_video(os.path.join(video_dir, f"{type}_{vids_written}.mp4"), video[1:count], fps=30)
    # summarize metrics
    summary_metrics = {}
    for key in metrics:
        concat = np.stack(metrics[key], axis=0)
        mean_stat = np.mean(concat, axis=0)
        print(f"{key}: {mean_stat}")

        summary_metrics[key] = mean_stat

    to_return = {
        f"{type}_paired_mse x": summary_metrics["paired_mse"][0],
        f"{type}_paired_mse y": summary_metrics["paired_mse"][1],
        f"{type}_paired_mse z": summary_metrics["paired_mse"][2],
        f"{type}_paired_mse avg": np.mean(summary_metrics["paired_mse"]),
        f"{type}_final_mse x": summary_metrics["final_mse"][0],
        f"{type}_final_mse y": summary_metrics["final_mse"][1],
        f"{type}_final_mse z": summary_metrics["final_mse"][2],
        f"{type}_final_mse avg": np.mean(summary_metrics["final_mse"]),
    }
    
    return to_return

def add_metrics(metrics, actions, pred_values):
    """
    metrics: {"paired_mse": [], "final_mse": []}
    actions: (10, 3) array of ground truth actions
    pred_values: (10, 3) array of predicted values
    """
    paired_mse = np.mean(np.square((pred_values - actions)*100), axis=0)
    final_mse = np.square((pred_values[-1] - actions[-1])*100)
    metrics["paired_mse"].append(paired_mse)
    metrics["final_mse"].append(final_mse)

    return metrics<|MERGE_RESOLUTION|>--- conflicted
+++ resolved
@@ -33,10 +33,7 @@
 
     count = 0
     vids_written = 0
-<<<<<<< HEAD
 
-=======
->>>>>>> 81f94b2e
     T = 700
     video = torch.zeros((T, 480, 640, 3))
 
@@ -85,11 +82,7 @@
             if GOAL_COND:
                 goal_frame = data["goal_obs"]["front_img_1"][b, 0].numpy()
                 frame = miniviewer(frame, goal_frame)
-<<<<<<< HEAD
-            #import cv2
-            #cv2.imwrite(f"/nethome/pmathur39/flash/EgoPlay/mimicplay/image{count}.png", frame)
-=======
->>>>>>> 81f94b2e
+
 
             if count == T:
                 if video_dir is not None:
