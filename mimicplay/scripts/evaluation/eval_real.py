--- conflicted
+++ resolved
@@ -44,13 +44,9 @@
 from torchvision.utils import save_image
 import cv2
 
-<<<<<<< HEAD
-from mimicplay.scripts.aloha_process.simarUtils import cam_frame_to_cam_pixels, draw_dot_on_frame, general_unnorm, miniviewer, nds, AlohaFK
-=======
 PUPPET_GRIPPER_JOINT_OPEN=1.4910
 
-from mimicplay.scripts.aloha_process.simarUtils import cam_frame_to_cam_pixels, draw_dot_on_frame, general_unnorm, miniviewer, nds, WIDE_LENS_ROBOT_LEFT_K, EXTRINSICS, ee_pose_to_cam_frame
->>>>>>> fffd52cb
+from mimicplay.scripts.aloha_process.simarUtils import cam_frame_to_cam_pixels, draw_dot_on_frame, general_unnorm, miniviewer, nds, WIDE_LENS_ROBOT_LEFT_K, EXTRINSICS, ee_pose_to_cam_frame, AlohaFK
 import torchvision
 
 
@@ -132,23 +128,16 @@
 
                 ### query policy
                 if t % query_frequency == 0:
-                    ee_pose_input = aloha_fk(qpos[:, 7:13]).to(device)
+                    ee_pose_input = aloha_fk.fk(qpos[:, 7:13]).to(device)
                     cv2.imwrite(os.path.join(rollout_dir, "wrist_rgb.png"), curr_image[:, [1]][0][0].permute(1, 2, 0).cpu().numpy()*255.0)
                     ee_pose_cam_frame= ee_pose_to_cam_frame(ee_pose_input.cpu().numpy(), CURR_EXTRINSICS)[:, None, :]
                     ee_pose_pixels = cam_frame_to_cam_pixels(ee_pose_cam_frame[0], CURR_INTRINSICS)
                     data = {
                         "obs": {
-<<<<<<< HEAD
-                            "front_img_1": curr_image[:, [0]].permute((0, 1, 3, 4, 2)),
-                            "right_wrist_img": curr_image[:, [1]].permute((0, 1, 3, 4, 2)),
-                            "ee_pose": aloha_fk.fk(qpos[:, 7:13]).to(device)[:, None, :], #TODO: Switch this to actual qpos (and make corresponding change in config)
-                            "pad_mask": torch.ones((1, 100, 1)).to(device)
-=======
                             "front_img_1": (curr_image[:, [0]].permute((0, 1, 3, 4, 2))*255).to(torch.uint8),
                             "right_wrist_img": (curr_image[:, [1]].permute((0, 1, 3, 4, 2))*255).to(torch.uint8),
                             "ee_pose": torch.from_numpy(ee_pose_cam_frame), #torch.tensor([[[0.2889, 0.1556, 0.4028]]]), #ee_pose_input[:, None, :], #TODO: Switch this to actual qpos (and make corresponding change in config)
-                            "pad_mask": torch.ones((8, 100, 1)).to(device).bool()
->>>>>>> fffd52cb
+                            "pad_mask": torch.ones((1, 100, 1)).to(device).bool()
                         }
                     }
 
@@ -170,9 +159,9 @@
                         actions = input_batch["actions"][0, 0].view((10, 3)).cpu().numpy()
 
                     if model.ac_key == "actions_joints":
-                        pred_values_drawable, actions_drawable = aloha_fk(pred_values[:, :6]), aloha_fk(actions[:, :6])
+                        pred_values_drawable, actions_drawable = aloha_fk.fk(pred_values[:, :6]), aloha_fk.fk(actions[:, :6])
                         pred_values_drawable, actions_drawable = ee_pose_to_cam_frame(pred_values_drawable, CURR_EXTRINSICS), ee_pose_to_cam_frame(actions_drawable, CURR_EXTRINSICS)
-                        actions_base_frame = aloha_fk(actions[:, :6])
+                        actions_base_frame = aloha_fk.fk(actions[:, :6])
 
                         actions_pixels = ee_pose_to_cam_pixels(actions_base_frame, CURR_EXTRINSICS, CURR_INTRINSICS/2)/2
                     else:
