"""
The main entry point for training policies.

Args:
    config (str): path to a config json that will be used to override the default settings.
        If omitted, default settings are used. This is the preferred way to run experiments.

    algo (str): name of the algorithm to run. Only needs to be provided if @config is not
        provided.

    name (str): if provided, override the experiment name defined in the config

    dataset (str): if provided, override the dataset path defined in the config

    bddl_file (str): if provided, the task's goal is specified as the symbolic goal in the bddl file (several symbolic predicates connected with AND / OR)

    video_prompt (str): if provided, a task video prompt is loaded and used in the evaluation rollouts

    debug (bool): set this flag to run a quick training run for debugging purposes
"""

import argparse
import json
import numpy as np
import time
import os
import psutil
import sys
import traceback
from pynvml import nvmlInit, nvmlDeviceGetHandleByIndex, nvmlDeviceGetMemoryInfo
import heapq
import h5py

import datetime
from collections import OrderedDict

import torch
from torch.utils.data import DataLoader
import torch.distributed as distrib

import robomimic.utils.train_utils as TrainUtils
import robomimic.utils.torch_utils as TorchUtils
import robomimic.utils.obs_utils as ObsUtils
import robomimic.utils.env_utils as EnvUtils
import robomimic.utils.file_utils as FileUtils
from robomimic.utils.log_utils import PrintLogger, DataLogger

from mimicplay.configs import config_factory
from mimicplay.algo import algo_factory, RolloutPolicy
from mimicplay.utils.train_utils import get_exp_dir, rollout_with_stats, load_data_for_training

import mimicplay.utils.val_utils as ValUtils

def get_gpu_usage_mb(index=0):
    """Returns the GPU usage in B."""
    h = nvmlDeviceGetHandleByIndex(index)
    info = nvmlDeviceGetMemoryInfo(h)
    print(f'total    : {info.total}')
    print(f'free     : {info.free}')
    print(f'used     : {info.used}')

    return info.used / 1024 / 1024


def train(config, device):
    """
    Train a model using the algorithm.
    """
    nvmlInit()

    # first set seeds
    np.random.seed(config.train.seed)
    torch.manual_seed(config.train.seed)

    print("\n============= New Training Run with Config =============")
    print(config)
    print("")
    log_dir, ckpt_dir, video_dir, uid = get_exp_dir(config)
    assert config.experiment.save.video_freq >= config.experiment.validation_freq, "video_freq must be less than validation_freq"
    assert config.experiment.save.video_freq % config.experiment.validation_freq == 0, "video_freq must be a multiple of validation_freq"
    # if config.experiment.logging.terminal_output_to_txt:
    #     # log stdout and stderr to a text file
    #     logger = PrintLogger(os.path.join(log_dir, 'log.txt'))
    #     sys.stdout = logger
    #     sys.stderr = logger

    # read config to set up metadata for observation modalities (e.g. detecting rgb observations)
    ObsUtils.initialize_obs_utils_with_config(config)

    # make sure the dataset exists
    dataset_path = os.path.expanduser(config.train.data)
    if not os.path.exists(dataset_path):
        raise Exception("Dataset at provided path {} not found!".format(dataset_path))
    
    dataset_path_2 = None if config.train.data_2 is None else os.path.expanduser(config.train.data_2)
    # if not os.path.exists(dataset_path_2):
    #     raise Exception("Dataset_2 at provided path {} not found!".format(dataset_path_2))

    # load basic metadata from training file
    print("\n============= Loaded Environment Metadata =============")
    print("DATASET_PATH -1 ", dataset_path)
    print("DATASET_PATH -2 ", dataset_path_2)

    h5py_file = h5py.File(dataset_path, "r+")
    if h5py_file["data"].get("env_args") == None:
        h5py_file["data"].attrs["env_args"] = json.dumps({})
        print("Added empty env_args")
    
    env_meta = FileUtils.get_env_metadata_from_dataset(dataset_path=config.train.data)
    shape_meta = FileUtils.get_shape_metadata_from_dataset(
        dataset_path=config.train.data,
        all_obs_keys=config.all_obs_keys,
        verbose=True,
        ac_key=config.train.ac_key
    )

    if config.experiment.env is not None:
        env_meta["env_name"] = config.experiment.env
        print("=" * 30 + "\n" + "Replacing Env to {}\n".format(env_meta["env_name"]) + "=" * 30)

    # create environment
    envs = OrderedDict()
    if config.experiment.rollout.enabled:
        # create environments for validation runs
        env_names = [env_meta["env_name"]]

        if config.experiment.additional_envs is not None:
            for name in config.experiment.additional_envs:
                env_names.append(name)

        for env_name in env_names:
            dummy_spec = dict(
                obs=dict(
                    low_dim=config.observation.modalities.obs.low_dim,
                    rgb=config.observation.modalities.obs.rgb,
                ),
            )
            ObsUtils.initialize_obs_utils_with_obs_specs(obs_modality_specs=dummy_spec)

            if args.bddl_file is not None:
                env_meta["env_kwargs"]['bddl_file_name'] = args.bddl_file

            print(env_meta)

            env = EnvUtils.create_env_from_metadata(
                env_meta=env_meta,
                env_name=env_name,
                render=False,
                render_offscreen=config.experiment.render_video,
                use_image_obs=shape_meta["use_images"],
            )
            envs[env.name] = env

    # setup for a new training run
    data_logger = DataLogger(
        log_dir,
        config,
        uid=f"{config.experiment.name}_{uid}",
        # log_tb=config.experiment.logging.log_tb,
        log_wandb=config.experiment.logging.log_wandb,
    )
    model = algo_factory(
        algo_name=config.algo_name,
        config=config,
        obs_key_shapes=shape_meta["all_shapes"],
        ac_dim=shape_meta["ac_dim"],
        device=device,
    )
    if config.experiment.rollout.enabled:                     # load task video prompt (used for evaluation rollouts during the gap of training)
        model.load_eval_video_prompt(args.video_prompt)

    # save the config as a json file
    with open(os.path.join(log_dir, '..', 'config.json'), 'w') as outfile:
        json.dump(config, outfile, indent=4)

    print("\n============= Model Summary =============")
    print(model)  # print model summary
    print("")

    # load training data
    trainset, validset = load_data_for_training(
        config, obs_keys=shape_meta["all_obs_keys"], dataset_path=dataset_path)
    trainset_2 = None
    validset_2 = None
    train_sampler_2 = None
    if dataset_path_2 is not None:
        trainset_2, validset_2 = load_data_for_training(
            config, obs_keys=shape_meta["all_obs_keys"], dataset_path=dataset_path_2)
        train_sampler_2 = trainset_2.get_dataset_sampler()

    train_sampler = trainset.get_dataset_sampler()
    print("\n============= Training Dataset =============")
    print(trainset)
    print(trainset_2)
    print("")

    # maybe retreve statistics for normalizing observations
    obs_normalization_stats = None
    if config.train.hdf5_normalize_obs:
        obs_normalization_stats = trainset.get_obs_normalization_stats()
        obs_normalization_stats_2 = None if trainset_2 is None else trainset_2.get_obs_normalization_stats()
    

    ## To check which loader is robot and which is hand
    is_first_loader_hand = False
    sampler = trainset.get_dataset_sampler()
    loader = DataLoader(
        dataset=trainset,
        sampler=train_sampler,
        batch_size=config.train.batch_size,
        shuffle=(train_sampler is None),
        num_workers=config.train.num_data_workers,
        drop_last=True
    )
    iterator = iter(loader)
    sample = next(iterator)
    # breakpoint()
    if torch.all(sample['obs']['type'] == 1):
        is_first_loader_hand = True
    ## To check which loader is robot and which is hand

    if trainset_2 is not None:
        if is_first_loader_hand:
            # initialize data loaders
            train_loader = DataLoader(
                dataset=trainset,
                sampler=train_sampler,
                batch_size=config.train.batch_size,
                shuffle=(train_sampler is None),
                num_workers=config.train.num_data_workers,
                drop_last=True
            )

            train_loader_2 = DataLoader(
                dataset=trainset_2,
                sampler=train_sampler_2,
                batch_size=config.train.batch_size,
                shuffle=(train_sampler_2 is None),
                num_workers=config.train.num_data_workers,
                drop_last=True
            )
        else:
            train_loader = DataLoader(
                dataset=trainset_2,
                sampler=train_sampler_2,
                batch_size=config.train.batch_size,
                shuffle=(train_sampler_2 is None),
                num_workers=config.train.num_data_workers,
                drop_last=True
            )
                    
            # initialize data loaders
            train_loader_2 = DataLoader(
                dataset=trainset,
                sampler=train_sampler,
                batch_size=config.train.batch_size,
                shuffle=(train_sampler is None),
                num_workers=config.train.num_data_workers,
                drop_last=True
            )
    else:
        train_loader = DataLoader(
            dataset=trainset,
            sampler=train_sampler,
            batch_size=config.train.batch_size,
            shuffle=(train_sampler is None),
            num_workers=config.train.num_data_workers,
            drop_last=True
        )
        train_loader_2 = None        

    if config.experiment.validate:
        # cap num workers for validation dataset at 1
        num_workers = min(config.train.num_data_workers, 1)
        valid_sampler = validset.get_dataset_sampler()
        valid_sampler_2 = None if validset_2 is None else validset_2.get_dataset_sampler()

        if validset_2 is not None:
            if is_first_loader_hand:
                valid_loader = DataLoader(
                    dataset=validset,
                    sampler=valid_sampler,
                    batch_size=config.train.batch_size,
                    # shuffle=(valid_sampler is None),
                    shuffle=False,
                    num_workers=num_workers,
                    drop_last=True
                )

                valid_loader_2 = DataLoader(
                    dataset=validset_2,
                    sampler=valid_sampler_2,
                    batch_size=config.train.batch_size,
                    # shuffle=(valid_sampler is None),
                    shuffle=False,
                    num_workers=num_workers,
                    drop_last=True
                )
            else:
                valid_loader_2 = DataLoader(
                    dataset=validset,
                    sampler=valid_sampler,
                    batch_size=config.train.batch_size,
                    # shuffle=(valid_sampler is None),
                    shuffle=False,
                    num_workers=num_workers,
                    drop_last=True
                )

                valid_loader = DataLoader(
                    dataset=validset_2,
                    sampler=valid_sampler_2,
                    batch_size=config.train.batch_size,
                    # shuffle=(valid_sampler is None),
                    shuffle=False,
                    num_workers=num_workers,
                    drop_last=True
                )
        else:
            valid_loader = DataLoader(
                dataset=validset,
                sampler=valid_sampler,
                batch_size=config.train.batch_size,
                # shuffle=(valid_sampler is None),
                shuffle=False,
                num_workers=num_workers,
                drop_last=True
            )

            valid_loader_2 = None
    else:
        valid_loader = None
        valid_loader_2 =None

    # main training loop
    n_best_val = []
    best_return = {k: -np.inf for k in envs} if config.experiment.rollout.enabled else None
    best_success_rate = {k: -1. for k in envs} if config.experiment.rollout.enabled else None
    last_ckpt_time = time.time()

    # number of learning steps per epoch (defaults to a full dataset pass)
    train_num_steps = config.experiment.epoch_every_n_steps
    valid_num_steps = config.experiment.validation_epoch_every_n_steps

    for epoch in range(1, config.train.num_epochs + 1):  # epoch numbers start at 1
        step_log = TrainUtils.run_epoch_2_dataloaders(model=model, data_loader=train_loader, epoch=epoch, data_loader_2=train_loader_2, num_steps=train_num_steps)
        model.on_epoch_end(epoch)

        # setup checkpoint path
        epoch_ckpt_name = "model_epoch_{}".format(epoch)

        # check for recurring checkpoint saving conditions
        should_save_ckpt = False
        if config.experiment.save.enabled:
            time_check = (config.experiment.save.every_n_seconds is not None) and \
                         (time.time() - last_ckpt_time > config.experiment.save.every_n_seconds)
            epoch_check = (config.experiment.save.every_n_epochs is not None) and \
                          (epoch > 0) and (epoch % config.experiment.save.every_n_epochs == 0)
            epoch_list_check = (epoch in config.experiment.save.epochs)
            should_save_ckpt = (time_check or epoch_check or epoch_list_check)
        ckpt_reason = None
        if should_save_ckpt:
            last_ckpt_time = time.time()
            ckpt_reason = "time"

        print("Train Epoch {}".format(epoch))
        print(json.dumps(step_log, sort_keys=True, indent=4))
        for k, v in step_log.items():
            if k.startswith("Time_"):
                data_logger.record("Timing_Stats/Train_{}".format(k[5:]), v, epoch)
            else:
                data_logger.record("Train/{}".format(k), v, epoch)

        # Evaluate the model on validation set
        if config.experiment.validate and (epoch % config.experiment.validation_freq == 0):
            with torch.no_grad():
                # step_log = TrainUtils.run_epoch(model=model, data_loader=valid_loader, epoch=epoch, validate=True,
                #                                 num_steps=valid_num_steps)
                step_log = TrainUtils.run_epoch_2_dataloaders(model=model, data_loader=valid_loader, epoch=epoch, data_loader_2=valid_loader_2, validate=True,
                                                num_steps=valid_num_steps)
                model.set_eval()

                pass_vid = video_dir if config.experiment.save.video_freq is not None and epoch % config.experiment.save.video_freq == 0 else None
                valid_step_log = None
                valid_step_log_2 = None
                if valid_loader_2 is not None:
                    valid_step_log = ValUtils.evaluate_high_level_policy(model, valid_loader, pass_vid, type="hand") #save vid only once every video_freq epochs
                    valid_step_log_2 = ValUtils.evaluate_high_level_policy(model, valid_loader_2, pass_vid, type="robot") #save vid only once every video_freq epochs
                else:
                    type = "hand" if is_first_loader_hand else "robot"
                    valid_step_log = ValUtils.evaluate_high_level_policy(model, valid_loader, pass_vid, type=type) #save vid only once every video_freq epochs

                model.set_train()
            for k, v in step_log.items():
                if k.startswith("Time_"):
                    data_logger.record("Timing_Stats/Valid_{}".format(k[5:]), v, epoch)
                else:
                    data_logger.record("Valid/{}".format(k), v, epoch)
            for k, v in valid_step_log.items():
                data_logger.record(f"Valid/{k}", v, epoch)
            if valid_step_log_2 is not None:
                for k, v in valid_step_log_2.items():
                    data_logger.record(f"Valid/{k}", v, epoch)
            
            print("Validation Epoch {}".format(epoch))
            print(json.dumps(step_log, sort_keys=True, indent=4))

            # save checkpoint if achieve new best validation loss
            valid_check = "Loss" in step_log
            negator = -1
            while len(n_best_val) > config.experiment.save.top_n:
                _, to_delete = heapq.heappop(n_best_val)
                if os.path.exists(to_delete):
                    os.remove(to_delete)
                else:
                    print(f"Warning: {to_delete} does not exist")
            if len(n_best_val) < config.experiment.save.top_n or step_log["Loss"] < negator * n_best_val[0][0]:
                heapq.heappush(
                    n_best_val,
                    (negator * step_log["Loss"], os.path.join(ckpt_dir, epoch_ckpt_name + "_best_validation_{}".format(step_log["Loss"])) + ".pth")
                ) #negate to make max heap
                is_top_n = True
            else:
                is_top_n = False

            if valid_check and (n_best_val is None or is_top_n):
                if config.experiment.save.enabled and config.experiment.save.on_best_validation:
                    epoch_ckpt_name += "_best_validation_{}".format(step_log["Loss"])
                    should_save_ckpt = True
                    ckpt_reason = "valid" if ckpt_reason is None else ckpt_reason

        # Evaluate the model by running rollouts

        # do rollouts at fixed rate or if it's time to save a new ckpt
        video_paths = None
        rollout_check = (epoch % config.experiment.rollout.rate == 0) or (should_save_ckpt and ckpt_reason == "time")
        if config.experiment.rollout.enabled and (epoch > config.experiment.rollout.warmstart) and rollout_check:

            # wrap model as a RolloutPolicy to prepare for rollouts
            rollout_model = RolloutPolicy(model, obs_normalization_stats=obs_normalization_stats)

            num_episodes = config.experiment.rollout.n
            all_rollout_logs, video_paths = rollout_with_stats(
                policy=rollout_model,
                envs=envs,
                horizon=config.experiment.rollout.horizon,
                use_goals=config.use_goals,
                num_episodes=num_episodes,
                render=False,
                video_dir=video_dir if config.experiment.render_video else None,
                epoch=epoch,
                video_skip=config.experiment.get("video_skip", 5),
                terminate_on_success=config.experiment.rollout.terminate_on_success,
            )

            # summarize results from rollouts to tensorboard and terminal
            for env_name in all_rollout_logs:
                rollout_logs = all_rollout_logs[env_name]
                for k, v in rollout_logs.items():
                    if k.startswith("Time_"):
                        data_logger.record("Timing_Stats/Rollout_{}_{}".format(env_name, k[5:]), v, epoch)
                    else:
                        data_logger.record("Rollout/{}/{}".format(k, env_name), v, epoch, log_stats=True)

                print("\nEpoch {} Rollouts took {}s (avg) with results:".format(epoch, rollout_logs["time"]))
                print('Env: {}'.format(env_name))
                print(json.dumps(rollout_logs, sort_keys=True, indent=4))

            # checkpoint and video saving logic
            updated_stats = TrainUtils.should_save_from_rollout_logs(
                all_rollout_logs=all_rollout_logs,
                best_return=best_return,
                best_success_rate=best_success_rate,
                epoch_ckpt_name=epoch_ckpt_name,
                save_on_best_rollout_return=config.experiment.save.on_best_rollout_return,
                save_on_best_rollout_success_rate=config.experiment.save.on_best_rollout_success_rate,
            )
            best_return = updated_stats["best_return"]
            best_success_rate = updated_stats["best_success_rate"]
            epoch_ckpt_name = updated_stats["epoch_ckpt_name"]
            should_save_ckpt = (config.experiment.save.enabled and updated_stats[
                "should_save_ckpt"]) or should_save_ckpt
            if updated_stats["ckpt_reason"] is not None:
                ckpt_reason = updated_stats["ckpt_reason"]

        # Only keep saved videos if the ckpt should be saved (but not because of validation score)
        should_save_video = (should_save_ckpt and (ckpt_reason != "valid")) or config.experiment.keep_all_videos
        if video_paths is not None and not should_save_video:
            for env_name in video_paths:
                os.remove(video_paths[env_name])

        # Save model checkpoints based on conditions (success rate, validation loss, etc)
        if should_save_ckpt:
            TrainUtils.save_model(
                model=model,
                config=config,
                env_meta=env_meta,
                shape_meta=shape_meta,
                ckpt_path=os.path.join(ckpt_dir, epoch_ckpt_name + ".pth"),
                obs_normalization_stats=obs_normalization_stats,
            )
        
        # # Delete all checkpoints except the top 5, or checkpoints saved based on regular time intervals
        # if config.experiment.save.top_n is not None:
        #     TrainUtils.delete_checkpoints(
        #         ckpt_dir=ckpt_dir, 
        #         top_n=config.experiment.save.top_n,
        #         smallest=True) # keep the lowest val loss, change to False if using an increasing val metric


        # Finally, log memory usage in MB
        process = psutil.Process(os.getpid())
        mem_usage = int(process.memory_info().rss / 1000000)
        data_logger.record("System/RAM Usage (MB)", mem_usage, epoch)
        print("\nEpoch {} RAM Memory Usage: {} MB\n".format(epoch, mem_usage))

        # print the gpu memory usage using nvidia smi
        print(f"\n Epoch {epoch} GPU Memory Usage: {get_gpu_usage_mb()} MB\n")

    # terminate logging
    data_logger.close()


def main(args):
    if args.config is not None:
        ext_cfg = json.load(open(args.config, 'r'))
        config = config_factory(ext_cfg["algo_name"])
        # update config with external json - this will throw errors if
        # the external config has keys not present in the base algo config
        config.unlock()
        with config.values_unlocked():
            config.unlock()
            config.update(ext_cfg)
    else:
        config = config_factory(args.algo)

    if args.dataset is not None:
        config.train.data = args.dataset
    
    config.unlock()
    config.train.data_2 = args.dataset_2
    
    if args.name is not None:
        config.experiment.name = args.name
    
    if args.description is not None:
        config.experiment.description = args.description
<<<<<<< HEAD
    
    if args.ac_key is not None:
        config.train.ac_key = args.ac_key
    
    if args.obs_rgb is not None:
        config.observation.modalities.obs.rgb = args.obs_rgb

=======
        
>>>>>>> 0758f10f
    # get torch device
    device = TorchUtils.get_torch_device(try_to_use_cuda=config.train.cuda)

    # maybe modify config for debugging purposes
    if args.debug:
        # shrink length of training to test whether this run is likely to crash
        config.unlock()
        config.lock_keys()

        # train and validate (if enabled) for 3 gradient steps, for 2 epochs
        config.experiment.epoch_every_n_steps = 5
        config.train.num_epochs = 2

        config.experiment.validation_epoch_every_n_steps = 5
        config.experiment.validation_freq = 1
        config.experiment.save.video_freq = 1

        # if rollouts are enabled, try 2 rollouts at end of each epoch, with 10 environment steps
        config.experiment.rollout.rate = 1
        config.experiment.rollout.n = 2
        config.experiment.rollout.horizon = 10

        # send output to a temporary directory
        # config.train.output_dir = "/tmp/tmp_trained_models"

        config.experiment.logging.log_wandb=False
        config.experiment.logging.wandb_proj_name=None
<<<<<<< HEAD

        config.experiment.name = "debug_run"
    
=======
        
>>>>>>> 0758f10f
    if args.no_wandb:
        config.experiment.logging.log_wandb=False
        config.experiment.logging.wandb_proj_name=None

    if args.non_goal_cond:
        config.observation.modalities.goal.rgb = []
        config.train.goal_mode = None

    if args.lr:
        config.algo.optim_params.policy.learning_rate.initial = args.lr


    # lock config to prevent further modifications and ensure missing keys raise errors
    config.lock()

    # catch error during training and print it
    res_str = "finished run successfully!"


    try:
        train(config, device=device)
    except Exception as e:
        res_str = "run failed with error:\n{}\n\n{}".format(e, traceback.format_exc())
    print(res_str)


def train_argparse():
    parser = argparse.ArgumentParser()

    # External config file that overwrites default config
    parser.add_argument(
        "--config",
        type=str,
        default=None,
        help="(optional) path to a config json that will be used to override the default settings. \
            If omitted, default settings are used. This is the preferred way to run experiments.",
    )

    # Algorithm Name
    parser.add_argument(
        "--algo",
        type=str,
        help="(optional) name of algorithm to run. Only needs to be provided if --config is not provided",
    )

    # Experiment Name (for tensorboard, saving models, etc.)
    parser.add_argument(
        "--name",
        type=str,
        default=None,
        help="(optional) if provided, override the experiment name defined in the config",
    )

    # Experiment Name (for tensorboard, saving models, etc.)
    parser.add_argument(
        "--description",
        type=str,
        default=None,
        help="(optional) if provided, override the experiment name defined in the config",
    )

    # Dataset path, to override the one in the config
    parser.add_argument(
        "--dataset",
        type=str,
        default=None,
        help="(optional) if provided, override the dataset path defined in the config",
    )

    # 2nd Dataset path, to override the one in the config
    parser.add_argument(
        "--dataset_2",
        type=str,
        default=None,
        help="(optional) if provided, override the dataset path defined in the config",
    )


    parser.add_argument(
        "--bddl_file",
        type=str,
        default=None,
        help="(optional) if provided, the task's goal is specified as the symbolic goal in the bddl file (several symbolic predicates connected with AND / OR)",
    )

    parser.add_argument(
        "--video_prompt",
        type=str,
        default=None,
        help="(optional) if provided, a task video prompt is loaded and used in the evaluation rollouts",
    )

    # debug mode
    parser.add_argument(
        "--debug",
        action='store_true',
        help="set this flag to run a quick training run for debugging purposes"
    )
    parser.add_argument(
        "--no-wandb",
        action='store_true',
        help="set this flag to run a without wandb"
    )
    parser.add_argument(
        "--non-goal-cond",
        action='store_true',
        help="edits config to remove rgb goal conditioning"
    )
    parser.add_argument(
        "--lr",
        type=float,
        default=None,
        help="learning rate"
    )


    parser.add_argument(
        "--non-goal-cond",
        action='store_true',
        help="edits config to remove rgb goal conditioning"
    )

    parser.add_argument(
        "--lr",
        type=float,
        default=None,
        help="learning rate"
    )
    
    parser.add_argument(
        "--ac-key",
        type=str,
        default=None,
        help="action key"
    )

    # add list of camera names
    parser.add_argument(
        "--obs-rgb",
        nargs='+',
        help="list of camera names"
    )

    args = parser.parse_args()

    return args


if __name__ == "__main__":
    args = train_argparse()
    if "DT" not in args.description:
        time_str = f"{args.description}_DT_{datetime.datetime.fromtimestamp(time.time()).strftime('%Y-%m-%d-%H-%M-%S')}"
        args.description = time_str
    main(args)
<|MERGE_RESOLUTION|>--- conflicted
+++ resolved
@@ -545,17 +545,13 @@
     
     if args.description is not None:
         config.experiment.description = args.description
-<<<<<<< HEAD
-    
+
     if args.ac_key is not None:
         config.train.ac_key = args.ac_key
     
     if args.obs_rgb is not None:
         config.observation.modalities.obs.rgb = args.obs_rgb
 
-=======
-        
->>>>>>> 0758f10f
     # get torch device
     device = TorchUtils.get_torch_device(try_to_use_cuda=config.train.cuda)
 
@@ -583,13 +579,8 @@
 
         config.experiment.logging.log_wandb=False
         config.experiment.logging.wandb_proj_name=None
-<<<<<<< HEAD
-
         config.experiment.name = "debug_run"
-    
-=======
-        
->>>>>>> 0758f10f
+
     if args.no_wandb:
         config.experiment.logging.log_wandb=False
         config.experiment.logging.wandb_proj_name=None
