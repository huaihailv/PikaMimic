--- conflicted
+++ resolved
@@ -222,12 +222,11 @@
     return frame.permute((1, 2, 0)).numpy()
 
 def transformation_matrix_to_pose(T):
-<<<<<<< HEAD
-        R = T[:3, :3]
-        p = T[:3, 3]
-        rotation_quaternion = Rotation.from_matrix(R).as_quat()
-        pose_array = np.concatenate((p, rotation_quaternion))
-        return pose_array
+    R = T[:3, :3]
+    p = T[:3, 3]
+    rotation_quaternion = Rotation.from_matrix(R).as_quat()
+    pose_array = np.concatenate((p, rotation_quaternion))
+    return pose_array
 
 
 class AlohaFK():
@@ -239,11 +238,4 @@
         if isinstance(qpos, np.ndarray):
             qpos = torch.from_numpy(qpos)
         
-        return self.chain.forward_kinematics(qpos, end_only=True).get_matrix()[:, :3, 3]
-=======
-    R = T[:3, :3]
-    p = T[:3, 3]
-    rotation_quaternion = Rotation.from_matrix(R).as_quat()
-    pose_array = np.concatenate((p, rotation_quaternion))
-    return pose_array
->>>>>>> 0758f10f
+        return self.chain.forward_kinematics(qpos, end_only=True).get_matrix()[:, :3, 3]