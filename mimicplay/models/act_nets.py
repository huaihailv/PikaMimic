import torch
from torch import nn
import torch.nn.functional as F
import math
from typing import Optional, Callable, Any 
from robomimic.models.transformers import PositionalEncoding
from torch.distributions import Normal


<<<<<<< HEAD
=======
class PositionalEncoding2D(nn.Module):
    """
    This is a more standard version of the position embedding, very similar to the one
    used by the Attention is all you need paper, generalized to work on images.

    Copied from DETR repo; can be heavily optimized

    Args:
        num_pos_feats: hidden dimension (I think)
        temperature: ???
        normalize: whether to normalize embeddings
        scale: used for normalization
    """

    def __init__(
        self,
        num_pos_feats: int = 64,
        temperature: float = 10000,
        normalize: bool = False,
        scale: Optional[float] = None,
    ):
        super(PositionalEncoding2D, self).__init__()
        self.num_pos_feats = num_pos_feats
        self.temperature = temperature
        self.normalize = normalize
        if scale is not None and normalize is False:
            raise ValueError("normalize should be True if scale is passed")
        if scale is None:
            scale = 2 * math.pi
        self.scale = scale

    def forward(self, x):
        # x must be (bsz, ..., hidden_dim, H, W)
        not_mask = torch.ones(x.shape[-2:])[None].to(x.device)
        y_embed = not_mask.cumsum(1, dtype=torch.float32)
        x_embed = not_mask.cumsum(2, dtype=torch.float32)
        if self.normalize:
            eps = 1e-6
            y_embed = y_embed / (y_embed[:, -1:, :] + eps) * self.scale
            x_embed = x_embed / (x_embed[:, :, -1:] + eps) * self.scale

        dim_t = torch.arange(self.num_pos_feats, dtype=torch.float32, device=x.device)
        dim_t = self.temperature ** (2 * (dim_t // 2) / self.num_pos_feats)

        pos_x = x_embed[:, :, :, None] / dim_t
        pos_y = y_embed[:, :, :, None] / dim_t
        pos_x = torch.stack(
            (pos_x[:, :, :, 0::2].sin(), pos_x[:, :, :, 1::2].cos()), dim=4
        ).flatten(3)
        pos_y = torch.stack(
            (pos_y[:, :, :, 0::2].sin(), pos_y[:, :, :, 1::2].cos()), dim=4
        ).flatten(3)
        pos = torch.cat((pos_y, pos_x), dim=3).permute(0, 3, 1, 2)
        return pos


class LearnablePosEncoding2D(nn.Module):
    """Learnable positional encoding for 2D inputs; inspired by DETR paper"""

    def __init__(
        self,
        hidden_dim: int,
        num_pos_feats: int = 64,
        scale: float = 1.0,
    ):
        assert hidden_dim % 2 == 0, "Hidden dimension must be even"
        super().__init__()
        self.num_pos_feats = num_pos_feats
        self.scale = scale
        self.row_embed = nn.Parameter(torch.rand(num_pos_feats, hidden_dim // 2))
        self.col_embed = nn.Parameter(torch.rand(num_pos_feats, hidden_dim // 2))

    def forward(self, x):
        H, W = x.shape[-2:]
        col = self.col_embed[:W].unsqueeze(0).repeat(H, 1, 1)
        row = self.row_embed[:H].unsqueeze(1).repeat(1, W, 1)
        pos = torch.cat([col, row], dim=-1).flatten(0, 1).unsqueeze(1)
        if x.dim() == 5:
            num_imgs = x.shape[1]
            pos = pos.repeat(num_imgs, 1, 1)
            x = x.transpose(1, 2)
        x = x.flatten(2).permute(2, 0, 1)
        return pos

>>>>>>> 52d9802d
class Transformer(nn.Module):
    '''
    Basic transformer implementation using torch.nn. Also added option for custom pos embeddings. 
    Made to be as basic as possible but also flexible to be put into ACT.

        d: hidden dimension
        h: number of heads
        d_ff: feed forward dimension
        num_layers: number of layers for encoder and decoder
        L: sequence length
        dropout: dropout rate
        src_vocab_size: size of source vocabulary
        tgt_vocab_size: size of target vocabulary
        pos_encoding_class : nn.Module class defining custom pos encoding

    '''
    def __init__(
        self,
        d : int,
        h : int,
        d_ff : int,
        num_layers : int,
        dropout : float = 0.1,
        src_vocab_size: Optional[int] = None,
        tgt_vocab_size: Optional[int] = None,
        pos_encoding_class: Optional[Callable[..., nn.Module]] = None,
        **pos_encoding_kwargs: Any  # Additional arguments for the custom encoding class
    ):
        super(Transformer, self).__init__()

        self.d = d
        self.h = h
        self.src_embed = nn.Embedding(src_vocab_size, d) if src_vocab_size else None
        self.tgt_embed = nn.Embedding(tgt_vocab_size, d) if tgt_vocab_size else None

        if pos_encoding_class is not None:
            self.src_pos_encoding = pos_encoding_class(**pos_encoding_kwargs)
            self.tgt_pos_encoding = pos_encoding_class(**pos_encoding_kwargs)
        else:
            self.src_pos_encoding = PositionalEncoding(d)
            self.tgt_pos_encoding = PositionalEncoding(d)
        
        encoder_layer = nn.TransformerEncoderLayer(
            d_model=d, nhead=h, dim_feedforward=d_ff, dropout=dropout, batch_first=True
        )

        decoder_layer = nn.TransformerDecoderLayer(
            d_model=d, nhead=h, dim_feedforward=d_ff, dropout=dropout, batch_first=True
        )

        self.encoder = nn.TransformerEncoder(encoder_layer, num_layers=num_layers)
        self.decoder = nn.TransformerDecoder(decoder_layer, num_layers=num_layers)

        
        self.fc = nn.Linear(d, tgt_vocab_size) if tgt_vocab_size else None
        self.dropout = nn.Dropout(dropout)
    
    def generate_mask(self, src, tgt):
        src_mask = (src == 0)  # Shape: (batch_size, src_len)
        tgt_mask = (tgt == 0)  # Shape: (batch_size, tgt_len)

        L = tgt.size(1)
        causal_mask = torch.triu(torch.ones(L, L), diagonal=1).bool().to(tgt.device)
        return src_mask, tgt_mask

    def forward(self, src, tgt, auto_masks=False):
        if auto_masks:
            src_mask, tgt_mask = self.generate_mask(src, tgt)
        else:
            src_mask = tgt_mask = None

        if self.src_embed:
            src = self.src_embed(src)
        if self.tgt_embed:
            tgt = self.tgt_embed(tgt)


        src = src.transpose(0, 1)  # [sequence_length, batch_size, hidden_dim]
        src_position_indices = torch.arange(src.size(0), device=src.device).unsqueeze(1).expand(-1, src.size(1))  # [sequence_length, batch_size]
        src_pos = self.src_pos_encoding(src_position_indices)  # [sequence_length, batch_size, hidden_dim]
        src = src + src_pos 
        src = src.transpose(0, 1)

        tgt = tgt.transpose(0, 1)  # [T, B, hidden_dim]
        tgt_position_indices = torch.arange(tgt.size(0), device=tgt.device).unsqueeze(1).expand(-1, tgt.size(1))  # [sequence_length, batch_size]
        tgt_pos = self.tgt_pos_encoding(tgt_position_indices)
        tgt = tgt + tgt_pos 
        tgt = tgt.transpose(0, 1)  # [B, T, hidden_dim]

        src = self.dropout(src)
        tgt = self.dropout(tgt)

        enc = self.encoder(src, src_key_padding_mask=src_mask)
        dec = self.decoder(
            tgt, enc, tgt_key_padding_mask=tgt_mask, memory_key_padding_mask=src_mask
        )

        if self.fc:
            dec = self.fc(dec)

        return dec

class StyleEncoder(nn.Module):
    def __init__(
        self,
        act_len: int,
        act_dim: int,
        hidden_dim: int,
        latent_dim: int,
        h: int,
        d_ff: int,
        num_layers: int,
        dropout: float = 0.1,
    ):
        super(StyleEncoder, self).__init__()
        self.latent_dim = latent_dim
        self.act_len = act_len
        self.hidden_dim = hidden_dim

        encoder_layer = nn.TransformerEncoderLayer(
            d_model=hidden_dim, nhead=h, dim_feedforward=d_ff, dropout=dropout
        )
        self.encoder = nn.TransformerEncoder(encoder_layer, num_layers=num_layers)
    
        self.cls_embedding = nn.Parameter(torch.rand(1, hidden_dim))
        self.action_projection = nn.Linear(act_dim, hidden_dim)
        self.qpos_projection = nn.Linear(act_dim, hidden_dim)
        self.latent_projection = nn.Linear(hidden_dim, latent_dim * 2)

        self.pos_encoding = PositionalEncoding(hidden_dim)

        self.encoder_norm = nn.LayerNorm(hidden_dim)
    
    def forward(self, qpos, actions):
        bsz = qpos.shape[0]

        qpos = self.qpos_projection(qpos).unsqueeze(1)  # [bsz, 1, hidden_dim]
        actions = self.action_projection(actions)  # [bsz, act_len, hidden_dim]

        cls = self.cls_embedding.unsqueeze(0).expand(bsz, -1, -1)  # [bsz, 1, hidden_dim]

        x = torch.cat([cls, qpos, actions], dim=1)  # [bsz, act_len + 2, hidden_dim]
        assert x.shape == (bsz, self.act_len + 2, self.hidden_dim)

        pos_indices = torch.arange(x.size(1), device=x.device).unsqueeze(0).expand(bsz, -1)  # [bsz, act_len + 2]
        pos_embedded = self.pos_encoding(pos_indices)  # [bsz, act_len + 2, hidden_dim]
        
        x = x + pos_embedded

        x = x.transpose(0, 1)  # [act_len + 2, bsz, hidden_dim]

        x = self.encoder(x)  # [act_len + 2, bsz, hidden_dim]

        x = self.encoder_norm(x) # cuz act has weird pre and post norms

        x = x[0]  # [bsz, hidden_dim]

        x = self.latent_projection(x)  # [bsz, latent_dim * 2]
        mu, logstd = x.chunk(2, dim=-1)  # [bsz, latent_dim] each
        dist = Normal(mu, logstd.exp())  # Create Normal distribution

        return dist
<|MERGE_RESOLUTION|>--- conflicted
+++ resolved
@@ -6,94 +6,6 @@
 from robomimic.models.transformers import PositionalEncoding
 from torch.distributions import Normal
 
-
-<<<<<<< HEAD
-=======
-class PositionalEncoding2D(nn.Module):
-    """
-    This is a more standard version of the position embedding, very similar to the one
-    used by the Attention is all you need paper, generalized to work on images.
-
-    Copied from DETR repo; can be heavily optimized
-
-    Args:
-        num_pos_feats: hidden dimension (I think)
-        temperature: ???
-        normalize: whether to normalize embeddings
-        scale: used for normalization
-    """
-
-    def __init__(
-        self,
-        num_pos_feats: int = 64,
-        temperature: float = 10000,
-        normalize: bool = False,
-        scale: Optional[float] = None,
-    ):
-        super(PositionalEncoding2D, self).__init__()
-        self.num_pos_feats = num_pos_feats
-        self.temperature = temperature
-        self.normalize = normalize
-        if scale is not None and normalize is False:
-            raise ValueError("normalize should be True if scale is passed")
-        if scale is None:
-            scale = 2 * math.pi
-        self.scale = scale
-
-    def forward(self, x):
-        # x must be (bsz, ..., hidden_dim, H, W)
-        not_mask = torch.ones(x.shape[-2:])[None].to(x.device)
-        y_embed = not_mask.cumsum(1, dtype=torch.float32)
-        x_embed = not_mask.cumsum(2, dtype=torch.float32)
-        if self.normalize:
-            eps = 1e-6
-            y_embed = y_embed / (y_embed[:, -1:, :] + eps) * self.scale
-            x_embed = x_embed / (x_embed[:, :, -1:] + eps) * self.scale
-
-        dim_t = torch.arange(self.num_pos_feats, dtype=torch.float32, device=x.device)
-        dim_t = self.temperature ** (2 * (dim_t // 2) / self.num_pos_feats)
-
-        pos_x = x_embed[:, :, :, None] / dim_t
-        pos_y = y_embed[:, :, :, None] / dim_t
-        pos_x = torch.stack(
-            (pos_x[:, :, :, 0::2].sin(), pos_x[:, :, :, 1::2].cos()), dim=4
-        ).flatten(3)
-        pos_y = torch.stack(
-            (pos_y[:, :, :, 0::2].sin(), pos_y[:, :, :, 1::2].cos()), dim=4
-        ).flatten(3)
-        pos = torch.cat((pos_y, pos_x), dim=3).permute(0, 3, 1, 2)
-        return pos
-
-
-class LearnablePosEncoding2D(nn.Module):
-    """Learnable positional encoding for 2D inputs; inspired by DETR paper"""
-
-    def __init__(
-        self,
-        hidden_dim: int,
-        num_pos_feats: int = 64,
-        scale: float = 1.0,
-    ):
-        assert hidden_dim % 2 == 0, "Hidden dimension must be even"
-        super().__init__()
-        self.num_pos_feats = num_pos_feats
-        self.scale = scale
-        self.row_embed = nn.Parameter(torch.rand(num_pos_feats, hidden_dim // 2))
-        self.col_embed = nn.Parameter(torch.rand(num_pos_feats, hidden_dim // 2))
-
-    def forward(self, x):
-        H, W = x.shape[-2:]
-        col = self.col_embed[:W].unsqueeze(0).repeat(H, 1, 1)
-        row = self.row_embed[:H].unsqueeze(1).repeat(1, W, 1)
-        pos = torch.cat([col, row], dim=-1).flatten(0, 1).unsqueeze(1)
-        if x.dim() == 5:
-            num_imgs = x.shape[1]
-            pos = pos.repeat(num_imgs, 1, 1)
-            x = x.transpose(1, 2)
-        x = x.flatten(2).permute(2, 0, 1)
-        return pos
-
->>>>>>> 52d9802d
 class Transformer(nn.Module):
     '''
     Basic transformer implementation using torch.nn. Also added option for custom pos embeddings. 
